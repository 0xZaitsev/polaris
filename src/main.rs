#![recursion_limit = "256"]
#![feature(proc_macro_hygiene, decl_macro)]
#![allow(proc_macro_derive_resolution_fallback)]

extern crate ape;
extern crate app_dirs;
extern crate base64;
extern crate core;
extern crate crypto;
#[macro_use]
extern crate diesel;
#[macro_use]
extern crate diesel_migrations;
#[macro_use]
extern crate error_chain;
extern crate getopts;
extern crate id3;
extern crate image;
extern crate lewton;
extern crate metaflac;
extern crate mp3_duration;
extern crate rand;
extern crate regex;
extern crate reqwest;
extern crate ring;
#[macro_use]
extern crate rocket;
extern crate rocket_contrib;
extern crate rustfm_scrobble;
extern crate serde;
#[macro_use]
extern crate serde_derive;
extern crate serde_json;
<<<<<<< HEAD
extern crate serde_xml_rs;
=======
extern crate staticfile;
>>>>>>> 37a4521e
extern crate toml;
#[macro_use]
extern crate log;
extern crate simplelog;

#[cfg(windows)]
extern crate uuid;
#[cfg(windows)]
extern crate winapi;

#[cfg(unix)]
extern crate unix_daemonize;

#[cfg(unix)]
use std::fs::File;
#[cfg(unix)]
use std::io::prelude::*;
#[cfg(unix)]
use unix_daemonize::{daemonize_redirect, ChdirMode};

use core::ops::Deref;
use crate::errors::*;
use getopts::Options;
use rocket_contrib::serve::StaticFiles;
use simplelog::{Level, LevelFilter, SimpleLogger, TermLogger};
use std::path::Path;
use std::sync::Arc;

mod config;
mod db;
mod ddns;
mod errors;
mod index;
mod lastfm;
mod metadata;
mod playlist;
mod rocket_api;
mod serve;
mod thumbnails;
mod ui;
mod user;
mod utils;
mod vfs;

static LOG_CONFIG: simplelog::Config = simplelog::Config {
	time: Some(Level::Error),
	level: Some(Level::Error),
	target: Some(Level::Error),
	location: Some(Level::Error),
	time_format: None,
};

fn main() {
	if let Err(ref e) = run() {
		println!("Error: {}", e);

		for e in e.iter().skip(1) {
			println!("caused by: {}", e);
		}
		if let Some(backtrace) = e.backtrace() {
			println!("backtrace: {:?}", backtrace);
		}
		::std::process::exit(1);
	}
}

#[cfg(unix)]
fn daemonize(options: &getopts::Matches) -> Result<()> {
	if options.opt_present("f") {
		return Ok(());
	}
	let mut log_file = utils::get_data_root()?;
	log_file.push("polaris.log");
	let pid = match daemonize_redirect(Some(&log_file), Some(&log_file), ChdirMode::NoChdir) {
		Ok(p) => p,
		Err(_) => bail!(ErrorKind::DaemonError),
	};
	let mut pid_path = utils::get_data_root()?;
	pid_path.push("polaris.pid");
	let mut file = File::create(pid_path)?;
	file.write_all(pid.to_string().as_bytes())?;
	Ok(())
}

#[cfg(unix)]
fn init_log(log_level: LevelFilter, options: &getopts::Matches) -> Result<()> {
	if options.opt_present("f") {
		if let Err(e) = TermLogger::init(log_level, LOG_CONFIG) {
			bail!("Error starting terminal logger: {}", e);
		};
	} else {
		if let Err(e) = SimpleLogger::init(log_level, LOG_CONFIG) {
			bail!("Error starting simple logger: {}", e);
		}
	}
	Ok(())
}

#[cfg(windows)]
fn init_log(log_level: LevelFilter, _: &getopts::Matches) -> Result<()> {
	if TermLogger::init(log_level, LOG_CONFIG).is_err() {
		if let Err(e) = SimpleLogger::init(log_level, LOG_CONFIG) {
			bail!("Error starting simple logger: {}", e);
		}
	};
	Ok(())
}

fn run() -> Result<()> {
	// Parse CLI options
	let args: Vec<String> = std::env::args().collect();
	let mut options = Options::new();
	options.optopt("c", "config", "set the configuration file", "FILE");
	options.optopt("p", "port", "set polaris to run on a custom port", "PORT");
	options.optopt("d", "database", "set the path to index database", "FILE");
	options.optopt("w", "web", "set the path to web client files", "DIRECTORY");
	options.optopt(
		"l",
		"log",
		"set the log level to a value between 0 (off) and 3 (debug)",
		"LEVEL",
	);

	#[cfg(unix)]
	options.optflag(
		"f",
		"foreground",
		"run polaris in the foreground instead of daemonizing",
	);

	options.optflag("h", "help", "print this help menu");

	let matches = options.parse(&args[1..])?;

	if matches.opt_present("h") {
		let program = args[0].clone();
		let brief = format!("Usage: {} [options]", program);
		print!("{}", options.usage(&brief));
		return Ok(());
	}

	let log_level = match matches.opt_str("l").as_ref().map(String::as_ref) {
		Some("0") => LevelFilter::Off,
		Some("1") => LevelFilter::Error,
		Some("2") => LevelFilter::Info,
		Some("3") => LevelFilter::Debug,
		_ => LevelFilter::Info,
	};

	init_log(log_level, &matches)?;

	#[cfg(unix)]
	daemonize(&matches)?;

	// Init DB
	info!("Starting up database");
	let db_path = matches.opt_str("d");
	let mut default_db_path = utils::get_data_root()?;
	default_db_path.push("db.sqlite");
	let db_path = db_path
		.map(|n| Path::new(n.as_str()).to_path_buf())
		.unwrap_or(default_db_path);
	let db = Arc::new(db::DB::new(&db_path)?);

	// Parse config
	info!("Parsing configuration");
	let config_file_name = matches.opt_str("c");
	let config_file_path = config_file_name.map(|p| Path::new(p.as_str()).to_path_buf());
	if let Some(path) = config_file_path {
		let config = config::parse_toml_file(&path)?;
		config::overwrite(db.deref(), &config)?;
	}
	let config = config::read(db.deref())?;

	// Init index
	info!("Initializing index");
	let command_sender = index::init(db.clone());

	// API mount target
	let prefix_url = config.prefix_url.unwrap_or_else(|| "".to_string());
	let api_url = format!("{}/api", &prefix_url);
	info!("Mounting API on {}", api_url);

	// Static files mount target
	let web_dir_name = matches.opt_str("w");
	let mut default_web_dir = utils::get_data_root()?;
	default_web_dir.push("web");
	let web_dir_path = web_dir_name
		.map(|n| Path::new(n.as_str()).to_path_buf())
		.unwrap_or(default_web_dir);
	info!("Static files location is {}", web_dir_path.display());
	let static_url = format!("/{}", &prefix_url);
	info!("Mounting static files on {}", static_url);

	// Start server
	info!("Starting up server");
	let port: u16 = matches
		.opt_str("p")
		.unwrap_or_else(|| "5050".to_owned())
		.parse()
		.or(Err("invalid port number"))?;

	let config = rocket::Config::build(rocket::config::Environment::Production)
		.port(port)
		.finalize()?;

	let db_server = db.clone();
	std::thread::spawn(move || {
		rocket::custom(config)
			.manage(db_server)
			.manage(command_sender)
			.mount(&static_url, StaticFiles::from(web_dir_path))
			.mount(&api_url, rocket_api::get_routes())
			.launch();
	});

	// Start DDNS updates
	let db_ddns = db.clone();
	std::thread::spawn(move || {
		ddns::run(db_ddns.deref());
	});

	// Run UI
	ui::run();

	info!("Shutting down server");
	Ok(())
}<|MERGE_RESOLUTION|>--- conflicted
+++ resolved
@@ -31,11 +31,6 @@
 #[macro_use]
 extern crate serde_derive;
 extern crate serde_json;
-<<<<<<< HEAD
-extern crate serde_xml_rs;
-=======
-extern crate staticfile;
->>>>>>> 37a4521e
 extern crate toml;
 #[macro_use]
 extern crate log;
